--- conflicted
+++ resolved
@@ -53,19 +53,11 @@
 
 <ObtainGraphApiKey />
 
-<<<<<<< HEAD
-After obtaining your graph API key, you set an environment variable in your gateway's environment. If you're using a `.env` file with a library like [`dotenv`](https://www.npmjs.com/package/dotenv), that environment variable looks like this:
+After obtaining your graph API key, you set two environment variables in your gateway's environment. If you're using a `.env` file with a library like [`dotenv`](https://www.npmjs.com/package/dotenv), those environment variables look like this:
 
 ```sh:title=.env
 APOLLO_KEY=<YOUR_GRAPH_API_KEY>
-=======
-After obtaining your graph API key, you set three environment variables in your gateway's environment. If you're using a `.env` file with a library like [`dotenv`](https://www.npmjs.com/package/dotenv), those environment variables look like this:
-
-```sh:title=.env
-APOLLO_KEY=<YOUR_GRAPH_API_KEY>
-APOLLO_SCHEMA_CONFIG_DELIVERY_ENDPOINT=https://uplink.api.apollographql.com/
 APOLLO_GRAPH_REF=<YOUR_GRAPH_ID>@<VARIANT>
->>>>>>> 47d5c424
 ```
 
 You can also set this value directly in the command you use to start your gateway.
