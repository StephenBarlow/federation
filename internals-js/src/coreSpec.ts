import { ASTNode, DirectiveLocation, GraphQLError, StringValueNode } from "graphql";
import { URL } from "url";
import { CoreFeature, Directive, DirectiveDefinition, EnumType, ErrGraphQLValidationFailed, InputType, ListType, NamedType, NonNullType, ScalarType, Schema, SchemaDefinition } from "./definitions";
import { sameType } from "./types";
import { err } from '@apollo/core-schema';
import { assert } from './utils';
import { ERRORS } from "./error";
import { valueToString } from "./values";
import { coreFeatureDefinitionIfKnown, registerKnownFeature } from "./knownCoreFeatures";
import { didYouMean, suggestionList } from "./suggestions";
import { ArgumentSpecification, createDirectiveSpecification, createEnumTypeSpecification, createScalarTypeSpecification, DirectiveSpecification, TypeSpecification } from "./directiveAndTypeSpecification";

export const coreIdentity = 'https://specs.apollo.dev/core';
export const linkIdentity = 'https://specs.apollo.dev/link';

export const linkDirectiveDefaultName = 'link';

export const ErrCoreCheckFailed = (causes: Error[]) =>
  err('CheckFailed', {
    message: 'one or more checks failed',
    causes
  })

function buildError(message: string): Error {
  // Maybe not the right error for this?
  return new Error(message);
}

export const corePurposes = [
  'SECURITY' as const,
  'EXECUTION' as const,
];

export type CorePurpose = typeof corePurposes[number];

function purposesDescription(purpose: CorePurpose) {
  switch (purpose) {
    case 'SECURITY': return "`SECURITY` features provide metadata necessary to securely resolve fields.";
    case 'EXECUTION': return "`EXECUTION` features provide metadata necessary for operation execution.";
  }
}

export abstract class FeatureDefinition {
  readonly url: FeatureUrl;

  constructor(url: FeatureUrl | string) {
    this.url = typeof url === 'string' ? FeatureUrl.parse(url) : url;
  }

  get identity(): string {
    return this.url.identity;
  }

  get version(): FeatureVersion {
    return this.url.version;
  }

  isSpecType(type: NamedType): boolean {
    const nameInSchema = this.nameInSchema(type.schema());
    return nameInSchema !== undefined && type.name.startsWith(`${nameInSchema}__`);
  }

  isSpecDirective(directive: DirectiveDefinition): boolean {
    const nameInSchema = this.nameInSchema(directive.schema());
    return nameInSchema != undefined && (directive.name === nameInSchema || directive.name.startsWith(`${nameInSchema}__`));
  }

  abstract addElementsToSchema(schema: Schema): GraphQLError[];

  abstract allElementNames(): string[];

  protected nameInSchema(schema: Schema): string | undefined {
    const feature = this.featureInSchema(schema);
    return feature?.nameInSchema;
  }

  protected directiveNameInSchema(schema: Schema, directiveName: string): string | undefined {
    const feature = this.featureInSchema(schema);
    return feature ? feature.directiveNameInSchema(directiveName) : undefined;
  }

  protected typeNameInSchema(schema: Schema, typeName: string): string | undefined {
    const feature = this.featureInSchema(schema);
    return feature ? feature.typeNameInSchema(typeName) : undefined;
  }

  protected rootDirective<TApplicationArgs extends {[key: string]: any}>(schema: Schema): DirectiveDefinition<TApplicationArgs> | undefined {
    const name = this.nameInSchema(schema);
    return name ? schema.directive(name) as DirectiveDefinition<TApplicationArgs> | undefined : undefined;
  }

  protected directive<TApplicationArgs extends {[key: string]: any}>(schema: Schema, elementName: string): DirectiveDefinition<TApplicationArgs> | undefined {
    const name = this.directiveNameInSchema(schema, elementName);
    return name ? schema.directive(name) as DirectiveDefinition<TApplicationArgs> | undefined : undefined;
  }

  protected type<T extends NamedType>(schema: Schema, elementName: string): T | undefined {
    const name = this.typeNameInSchema(schema, elementName);
    return name ? schema.type(name) as T : undefined;
  }

  protected addRootDirective(schema: Schema): DirectiveDefinition {
    return schema.addDirectiveDefinition(this.nameInSchema(schema)!);
  }

  protected addDirective(schema: Schema, name: string): DirectiveDefinition {
    return schema.addDirectiveDefinition(this.directiveNameInSchema(schema, name)!);
  }

  protected addDirectiveSpec(schema: Schema, spec: DirectiveSpecification): GraphQLError[] {
    return spec.checkOrAdd(schema, this.directiveNameInSchema(schema, spec.name));
  }

  protected addTypeSpec(schema: Schema, spec: TypeSpecification): GraphQLError[] {
    return spec.checkOrAdd(schema, this.typeNameInSchema(schema, spec.name));
  }

  protected addScalarType(schema: Schema, name: string): ScalarType {
    return schema.addType(new ScalarType(this.typeNameInSchema(schema, name)!));
  }

  protected addEnumType(schema: Schema, name: string): EnumType {
    return schema.addType(new EnumType(this.typeNameInSchema(schema, name)!));
  }

  protected featureInSchema(schema: Schema): CoreFeature | undefined {
    const features = schema.coreFeatures;
    if (!features) {
      throw buildError(`Schema is not a core schema (add @core first)`);
    }
    return features.getByIdentity(this.identity);
  }

  toString(): string {
    return `${this.identity}/${this.version}`
  }
}

export type CoreDirectiveArgs = {
  url: undefined,
  feature: string,
  as?: string,
  for?: string
}

export type LinkDirectiveArgs = {
  url: string,
  feature: undefined,
  as?: string,
  for?: string,
  import?: (string | CoreImport)[]
}

export type CoreOrLinkDirectiveArgs = CoreDirectiveArgs | LinkDirectiveArgs;

export type CoreImport = {
  name: string,
  as?: string,
};

export function extractCoreFeatureImports(url: FeatureUrl, directive: Directive<SchemaDefinition, CoreOrLinkDirectiveArgs>): CoreImport[] {
  // Note: up to this point, we've kind of cheated with typing and force-casted the arguments to `CoreOrLinkDirectiveArgs`, and while this
  // graphQL type validations ensure this is "mostly" true, the `import' arg is an exception becuse it uses the `link__Import` scalar,
  // and so there is no fine-grained graphQL-side validation of the values. So we'll need to double-check that the values are indeed
  // either a string or a valid `CoreImport` value.
  const args = directive.arguments();
  if (!('import' in args) || !args.import) {
    return [];
  }
  const importArgValue = args.import;
  const definition = coreFeatureDefinitionIfKnown(url);
  const knownElements = definition?.allElementNames();
  const errors: GraphQLError[] = [];
  const imports: CoreImport[] = [];

  importArgLoop:
  for (const elt of importArgValue) {
    if (typeof elt === 'string') {
      imports.push({ name: elt });
      validateImportedName(elt, knownElements, errors, directive);
      continue;
    }
    if (typeof elt !== 'object') {
      errors.push(ERRORS.INVALID_LINK_DIRECTIVE_USAGE.err({
        message: `Invalid sub-value ${valueToString(elt)} for @link(import:) argument: values should be either strings or input object values of the form { name: "<importedElement>", as: "<alias>" }.`,
        nodes: directive.sourceAST
      }));
      continue;
    }
    let name: string | undefined;
    for (const [key, value] of Object.entries(elt)) {
      switch (key) {
        case 'name':
          if (typeof value !== 'string') {
            errors.push(ERRORS.INVALID_LINK_DIRECTIVE_USAGE.err({
              message: `Invalid value for the "name" field for sub-value ${valueToString(elt)} of @link(import:) argument: must be a string.`,
              nodes: directive.sourceAST
            }));
            continue importArgLoop;
          }
          name = value;
          break;
        case 'as':
          if (typeof value !== 'string') {
            errors.push(ERRORS.INVALID_LINK_DIRECTIVE_USAGE.err({
              message: `Invalid value for the "as" field for sub-value ${valueToString(elt)} of @link(import:) argument: must be a string.`,
              nodes: directive.sourceAST
            }));
            continue importArgLoop;
          }
          break;
        default:
          errors.push(ERRORS.INVALID_LINK_DIRECTIVE_USAGE.err({
            message: `Unknown field "${key}" for sub-value ${valueToString(elt)} of @link(import:) argument.`,
            nodes: directive.sourceAST
          }));
          continue importArgLoop;
      }
    }
    if (name) {
      const i = elt as CoreImport;
      imports.push(i);
      if (i.as) {
        if (i.name.charAt(0) === '@' && i.as.charAt(0) !== '@') {
          errors.push(ERRORS.INVALID_LINK_DIRECTIVE_USAGE.err({
            message: `Invalid @link import renaming: directive "${i.name}" imported name should start with a '@' character, but got "${i.as}".`,
            nodes: directive.sourceAST
          }));
        }
        else if (i.name.charAt(0) !== '@' && i.as.charAt(0) === '@') {
          errors.push(ERRORS.INVALID_LINK_DIRECTIVE_USAGE.err({
            message: `Invalid @link import renaming: type "${i.name}" imported name should not start with a '@' character, but got "${i.as}" (or, if @${i.name} is a directive, then it should be referred to with a '@').`,
            nodes: directive.sourceAST
          }));
        }
      }
      validateImportedName(name, knownElements, errors, directive);
    } else {
      errors.push(ERRORS.INVALID_LINK_DIRECTIVE_USAGE.err({
        message: `Invalid sub-value ${valueToString(elt)} for @link(import:) argument: missing mandatory "name" field.`,
        nodes: directive.sourceAST
      }));
    }
  }

  if (errors.length > 0) {
    throw ErrGraphQLValidationFailed(errors);
  }
  return imports;
}

function validateImportedName(name: string, knownElements: string[] | undefined, errors: GraphQLError[], directive: Directive<SchemaDefinition>) {
  if (knownElements && !knownElements.includes(name)) {
    let details = '';
    if (!name.startsWith('@') && knownElements.includes('@' + name)) {
      details = ` Did you mean directive "@${name}"?`;
    } else {
      const suggestions = suggestionList(name, knownElements);
      if (suggestions) {
        details = didYouMean(suggestions);
      }
    }
    errors.push(ERRORS.INVALID_LINK_DIRECTIVE_USAGE.err({
      message: `Cannot import unknown element "${name}".${details}`,
      nodes: directive.sourceAST
    }));
  }
}

export function isCoreSpecDirectiveApplication(directive: Directive<SchemaDefinition, any>): directive is Directive<SchemaDefinition, CoreOrLinkDirectiveArgs> {
  const definition = directive.definition;
  if (!definition) {
    return false;
  }
  const asArg = definition.argument('as');
  if (asArg && !sameType(asArg.type!, directive.schema().stringType())) {
    return false;
  }
  if (!definition.repeatable || definition.locations.length !== 1 || definition.locations[0] !== DirectiveLocation.SCHEMA) {
    return false;
  }
  const urlArg = definition.argument('url') ?? definition.argument('feature');
  if (!urlArg || !isValidUrlArgumentType(urlArg.type!, directive.schema())) {
    return false;
  }

  const args = directive.arguments();
  try {
    const url = FeatureUrl.parse(args[urlArg.name] as string);
    if (url.identity === coreIdentity) {
      return directive.name === (args.as ?? 'core');
    } else {
      return url.identity === linkIdentity &&  directive.name === (args.as ?? linkDirectiveDefaultName);
    }
  } catch (err) {
    return false;
  }
}

<<<<<<< HEAD
=======
function isValidUrlArgumentType(type: InputType, schema: Schema): boolean {
  // Note that the 'url' arg is defined as nullable (mostly for future proofing reasons) but we allow use to provide a definition
  // where it's non-nullable (and in practice, @core (which we never generate anymore, but recognize) definition technically uses
  // with a non-nullable argument, and some fed2 previews did if for @link, so this ensure we handle reading schema generated
  // by those versions just fine).
  return sameType(type, schema.stringType())
    || sameType(type, new NonNullType(schema.stringType()));
}

>>>>>>> 8a30c4db
const linkPurposeTypeSpec = createEnumTypeSpecification({
  name: 'Purpose',
  values: corePurposes.map((name) => ({ name, description: purposesDescription(name)}))
});

const linkImportTypeSpec = createScalarTypeSpecification({ name: 'Import' });

export class CoreSpecDefinition extends FeatureDefinition {
  private readonly directiveDefinitionSpec: DirectiveSpecification;

  constructor(version: FeatureVersion, identity: string = linkIdentity, name: string = linkDirectiveDefaultName) {
    super(new FeatureUrl(identity, name, version));
    this.directiveDefinitionSpec = createDirectiveSpecification({
      name,
      locations: [DirectiveLocation.SCHEMA],
      repeatable: true,
      argumentFct: (schema, nameInSchema) => this.createDefinitionArgumentSpecifications(schema, nameInSchema),
    });
  }

  private createDefinitionArgumentSpecifications(schema: Schema, nameInSchema?: string): { args: ArgumentSpecification[], errors: GraphQLError[] } {
    const args: ArgumentSpecification[] = [
<<<<<<< HEAD
      { name: this.urlArgName(), type: new NonNullType(schema.stringType()) },
=======
      { name: this.urlArgName(), type: schema.stringType() },
>>>>>>> 8a30c4db
      { name: 'as', type: schema.stringType() },
    ];
    if (this.supportPurposes()) {
      const purposeName = `${nameInSchema ?? this.url.name}__${linkPurposeTypeSpec.name}`;
      const errors = linkPurposeTypeSpec.checkOrAdd(schema, purposeName);
      if (errors.length > 0) {
        return { args, errors }
      }
      args.push({ name: 'for', type: schema.type(purposeName) as InputType });
    }
    if (this.supportImport()) {
      const importName = `${nameInSchema ?? this.url.name}__${linkImportTypeSpec.name}`;
      const errors = linkImportTypeSpec.checkOrAdd(schema, importName);
      if (errors.length > 0) {
        return { args, errors }
      }
      args.push({ name: 'import', type: new ListType(schema.type(importName)!) });
    }
    return { args, errors: [] };
  }

  addElementsToSchema(_: Schema): GraphQLError[] {
    // Core is special and the @core directive is added in `addToSchema` below
    return [];
  }

  // TODO: we may want to allow some `import` as argument to this method. When we do, we need to watch for imports of
  // `Purpose` and `Import` and add the types under their imported name.
  addToSchema(schema: Schema, as?: string): GraphQLError[] {
    const errors = this.addDefinitionsToSchema(schema, as);
    if (errors.length > 0) {
      return errors;
    }

    // Note: we don't use `applyFeatureToSchema` because it would complain the schema is not a core schema, which it isn't
    // until the next line.
    const args = { [this.urlArgName()]: this.toString() } as unknown as CoreOrLinkDirectiveArgs;
    if (as) {
      args.as = as;
    }
    schema.schemaDefinition.applyDirective(as ?? this.url.name, args, true);
    return [];
  }

  addDefinitionsToSchema(schema: Schema, as?: string): GraphQLError[] {
    const existingCore = schema.coreFeatures;
    if (existingCore) {
      if (existingCore.coreItself.url.identity === this.identity) {
        // Already exists with the same version, let it be.
        return [];
      } else {
        return [ERRORS.INVALID_LINK_DIRECTIVE_USAGE.err({
          message: `Cannot add feature ${this} to the schema, it already uses ${existingCore.coreItself.url}`
        })];
      }
    }

    const nameInSchema = as ?? this.url.name;
    return this.directiveDefinitionSpec.checkOrAdd(schema, nameInSchema);
  }

  /**
   * The list of all the element names that can be "imported" from this feature. Importantly, directive names
   * must start with a `@`.
   */
  allElementNames(): string[] {
    const names = [ `@${this.url.name}` ];
    if (this.supportPurposes()) {
      names.push('Purpose');
    }
    if (this.supportImport()) {
      names.push('Import');
    }
    return names;
  }

  private supportPurposes() {
    return this.version.strictlyGreaterThan(new FeatureVersion(0, 1));
  }

  private supportImport() {
    return this.url.name === linkDirectiveDefaultName;
  }

  private extractFeature(schema: Schema): CoreFeature {
    const features = schema.coreFeatures;
    if (!features) {
      throw buildError(`Schema is not a core schema (add @core first)`);
    }
    if (!features.coreItself.url.version.equals(this.version)) {
      throw buildError(`Cannot use this version of @core (${this.version}), the schema uses version ${features.coreItself.url.version}`);
    }
    return features.coreItself;
  }

  coreDirective(schema: Schema): DirectiveDefinition<CoreOrLinkDirectiveArgs> {
    const feature = this.extractFeature(schema);
    const directive = schema.directive(feature.nameInSchema);
    return directive as DirectiveDefinition<CoreOrLinkDirectiveArgs>;
  }

  coreVersion(schema: Schema): FeatureVersion {
    const feature = this.extractFeature(schema);
    return feature.url.version;
  }

  applyFeatureToSchema(schema: Schema, feature: FeatureDefinition, as?: string, purpose?: CorePurpose): GraphQLError[] {
    const coreDirective = this.coreDirective(schema);
    const args = {
      [this.urlArgName()]: feature.toString(),
      as,
    } as CoreDirectiveArgs;
    if (this.supportPurposes() && purpose) {
      args.for = purpose;
    }
    schema.schemaDefinition.applyDirective(coreDirective, args);
    return feature.addElementsToSchema(schema);
  }

  extractFeatureUrl(args: CoreOrLinkDirectiveArgs): FeatureUrl {
    return FeatureUrl.parse(args[this.urlArgName()]!);
  }

  urlArgName(): 'feature' | 'url' {
    return this.url.name === 'core' ? 'feature' : 'url';
  }
}

export class FeatureDefinitions<T extends FeatureDefinition = FeatureDefinition> {
  // The list of definition corresponding to the known version of the particular feature this object handles,
  // sorted by _decreased_ versions.
  private readonly _definitions: T[] = [];

  constructor(readonly identity: string) {
  }

  add(definition: T): FeatureDefinitions<T> {
    if (definition.identity !== this.identity) {
      throw buildError(`Cannot add definition for ${definition} to the versions of definitions for ${this.identity}`);
    }
    if (this._definitions.find(def => definition.version.equals(def.version))) {
      return this;
    }
    this._definitions.push(definition);
    // We sort by decreased versions (this makes `find` a bit easier, and it feels somewhat natural anyway to have more
    // recent versions first).
    this._definitions.sort((def1, def2) => -def1.version.compareTo(def2.version));
    return this;
  }

  /**
   * Returns the known definition with the greatest version that satisfies the requested version, or undefined if no
   * known version can satisfy this version.
   */
  find(requested: FeatureVersion): T | undefined {
    return this._definitions.find(def => def.version.satisfies(requested));
  }

  versions(): FeatureVersion[] {
    return this._definitions.map(def => def.version);
  }

  latest(): T {
    assert(this._definitions.length > 0, 'Trying to get latest when no definitions exist');
    return this._definitions[0];
  }
}

/**
 * Versions are a (major, minor) number pair.
 */
export class FeatureVersion {
  constructor(public readonly major: number, public readonly minor: number) {}

  /**
   * Parse a version specifier of the form "v(major).(minor)" or throw
   *
   * # Example
   * ```
   * expect(FeatureVersion.parse('v1.0')).toEqual(new FeatureVersion(1, 0))
   * expect(FeatureVersion.parse('v0.1')).toEqual(new FeatureVersion(0, 1))
   * expect(FeatureVersion.parse("v987.65432")).toEqual(new FeatureVersion(987, 65432))
   * ```
   */
  public static parse(input: string): FeatureVersion {
    const match = input.match(this.VERSION_RE)
    if (!match) {
      throw new GraphQLError(`Expected a version string (of the form v1.2), got ${input}`);
    }
    return new this(+match[1], +match[2])
  }

  /**
   * Return true if and only if this FeatureVersion satisfies the `required` version
   *
   * # Example
   * ```
   * expect(new FeatureVersion(1, 0).satisfies(new FeatureVersion(1, 0))).toBe(true)
   * expect(new FeatureVersion(1, 2).satisfies(new FeatureVersion(1, 0))).toBe(true)
   * expect(new FeatureVersion(2, 0).satisfies(new FeatureVersion(1, 9))).toBe(false)
   * expect(new FeatureVersion(0, 9).satisfies(new FeatureVersion(0, 8))).toBe(false)
   * ```
   **/
  public satisfies(required: FeatureVersion): boolean {
    const {major, minor} = this
    const {major: rMajor, minor: rMinor} = required
    return rMajor == major && (
      major == 0
        ? rMinor == minor
        : rMinor <= minor
    )
  }

  /**
   * a string indicating this version's compatibility series. for release versions (>= 1.0), this
   * will be a string like "v1.x", "v2.x", and so on. experimental minor updates carry no expectation
   * of compatibility, so those will just return the same thing as `this.toString()`.
   */
  public get series() {
    const {major} = this
    return major > 0 ? `${major}.x` : String(this)
  }

  /**
   * Compares this version to the provide one, returning 1 if it strictly greater, 0 if they are equals, and -1 if this
    * version is strictly smaller. The underlying ordering is that of major version and then minor versions.
   *
   * Be aware that this ordering does *not* imply compatibility. For example, `FeatureVersion(2, 0) > FeatureVersion(1, 9)`,
    * but an implementation of `FeatureVersion(2, 0)` *cannot* satisfy a request for `FeatureVersion(1, 9)`. To check for
    * version compatibility, use [the `satisfies` method](#satisfies).
   */
  public compareTo(other: FeatureVersion): number {
    if (this.major > other.major) {
      return 1;
    }
    if (this.major < other.major) {
      return -1;
    }
    if (this.minor > other.minor) {
      return 1;
    }
    if (this.minor < other.minor) {
      return -1;
    }
    return 0;
  }

  /**
   * Return true if this FeatureVersion is strictly greater than the provided one,
   * where ordering is meant by major and then minor number.
   *
   * Be aware that this ordering does *not* imply compatibility. For
   * example, `FeatureVersion(2, 0) > FeatureVersion(1, 9)`, but an implementation of `FeatureVersion(2, 0)`
   * *cannot* satisfy a request for `FeatureVersion(1, 9)`. To check for version compatibility,
   * use [the `satisfies` method](#satisfies).
   */
  public strictlyGreaterThan(version: FeatureVersion) {
    return this.compareTo(version) > 0;
  }

  /**
   * return the string version tag, like "v2.9"
   *
   * @returns a version tag
   */
  public toString() {
    return `v${this.major}.${this.minor}`
  }

  /**
   * return true iff this version is exactly equal to the provided version
   *
   * @param other the version to compare
   * @returns true if versions are strictly equal
   */
  public equals(other: FeatureVersion) {
    return this.major === other.major && this.minor === other.minor
  }

  private static VERSION_RE = /^v(\d+)\.(\d+)$/
}


export class FeatureUrl {
  constructor(
    public readonly identity: string,
    public readonly name: string,
    public readonly version: FeatureVersion,
    public readonly element?: string,
  ) {}

  /// Parse a spec URL or throw
  public static parse(input: string, node?: ASTNode): FeatureUrl {
    const url = new URL(input)
    if (!url.pathname || url.pathname === '/') {
      throw new GraphQLError(`Missing path in feature url '${url}'`, node)
    }
    const path = url.pathname.split('/')
    const verStr = path.pop()
    if (!verStr) {
      throw new GraphQLError(`Missing version component in feature url '${url}'`, node)
    }
    const version = FeatureVersion.parse(verStr)
    const name = path[path.length - 1]
    if (!name) {
      throw new GraphQLError(`Missing feature name component in feature url '${url}'`, node)
    }
    const element = url.hash ? url.hash.slice(1): undefined
    url.hash = ''
    url.search = ''
    url.password = ''
    url.username = ''
    url.pathname = path.join('/')
    return new FeatureUrl(url.toString(), name, version, element)
  }

  /// Decode a StringValueNode containing a feature url
  public static decode(node: StringValueNode): FeatureUrl {
    return this.parse(node.value, node)
  }

  /**
   * Return true if and only if this spec satisfies the `requested`
   * spec.
   *
   * @param request
   */
  public satisfies(requested: FeatureUrl): boolean {
    return requested.identity === this.identity &&
           this.version.satisfies(requested.version)
  }

  public equals(other: FeatureUrl) {
    return this.identity === other.identity &&
      this.version.equals(other.version)
  }

  get url() {
    return this.element ?
      `${this.identity}/${this.version}#${this.element}`
      : `${this.identity}/${this.version}`
  }

  get isDirective() {
    return this.element?.startsWith('@')
  }

  get elementName() {
    return this.isDirective ? this.element?.slice(1) : this.element
  }

  get base(): FeatureUrl {
    if (!this.element) return this
    return new FeatureUrl(this.identity, this.name, this.version)
  }

  toString() {
    return this.url
  }
}

export function findCoreSpecVersion(featureUrl: FeatureUrl): CoreSpecDefinition | undefined {
  return featureUrl.name === 'core'
    ? CORE_VERSIONS.find(featureUrl.version)
    : (featureUrl.name === linkDirectiveDefaultName ? LINK_VERSIONS.find(featureUrl.version) : undefined)
}

export const CORE_VERSIONS = new FeatureDefinitions<CoreSpecDefinition>(coreIdentity)
  .add(new CoreSpecDefinition(new FeatureVersion(0, 1), coreIdentity, 'core'))
  .add(new CoreSpecDefinition(new FeatureVersion(0, 2), coreIdentity, 'core'));

export const LINK_VERSIONS = new FeatureDefinitions<CoreSpecDefinition>(linkIdentity)
  .add(new CoreSpecDefinition(new FeatureVersion(0, 3)))
  .add(new CoreSpecDefinition(new FeatureVersion(1, 0)));

registerKnownFeature(CORE_VERSIONS);
registerKnownFeature(LINK_VERSIONS);

export function removeFeatureElements(schema: Schema, feature: CoreFeature) {
  // Removing directives first, so that when we remove types, the checks that there is no references don't fail due a directive of a the feature
  // actually using the type.
  const featureDirectives = schema.directives().filter(d => feature.isFeatureDefinition(d));
  featureDirectives.forEach(d => d.remove().forEach(application => application.remove()));

  const featureTypes = schema.types().filter(t => feature.isFeatureDefinition(t));
  featureTypes.forEach(type => {
    const references = type.remove();
    if (references.length > 0) {
      throw new GraphQLError(
        `Cannot remove elements of feature ${feature} as feature type ${type} is referenced by elements: ${references.join(', ')}`,
        references.map(r => r.sourceAST).filter(n => n !== undefined) as ASTNode[]
      );
      }
  });
}<|MERGE_RESOLUTION|>--- conflicted
+++ resolved
@@ -297,8 +297,6 @@
   }
 }
 
-<<<<<<< HEAD
-=======
 function isValidUrlArgumentType(type: InputType, schema: Schema): boolean {
   // Note that the 'url' arg is defined as nullable (mostly for future proofing reasons) but we allow use to provide a definition
   // where it's non-nullable (and in practice, @core (which we never generate anymore, but recognize) definition technically uses
@@ -308,7 +306,6 @@
     || sameType(type, new NonNullType(schema.stringType()));
 }
 
->>>>>>> 8a30c4db
 const linkPurposeTypeSpec = createEnumTypeSpecification({
   name: 'Purpose',
   values: corePurposes.map((name) => ({ name, description: purposesDescription(name)}))
@@ -331,11 +328,7 @@
 
   private createDefinitionArgumentSpecifications(schema: Schema, nameInSchema?: string): { args: ArgumentSpecification[], errors: GraphQLError[] } {
     const args: ArgumentSpecification[] = [
-<<<<<<< HEAD
-      { name: this.urlArgName(), type: new NonNullType(schema.stringType()) },
-=======
       { name: this.urlArgName(), type: schema.stringType() },
->>>>>>> 8a30c4db
       { name: 'as', type: schema.stringType() },
     ];
     if (this.supportPurposes()) {
@@ -708,7 +701,6 @@
   .add(new CoreSpecDefinition(new FeatureVersion(0, 2), coreIdentity, 'core'));
 
 export const LINK_VERSIONS = new FeatureDefinitions<CoreSpecDefinition>(linkIdentity)
-  .add(new CoreSpecDefinition(new FeatureVersion(0, 3)))
   .add(new CoreSpecDefinition(new FeatureVersion(1, 0)));
 
 registerKnownFeature(CORE_VERSIONS);
