--- conflicted
+++ resolved
@@ -26,13 +26,8 @@
   },
   "dependencies": {
     "@apollo/federation": "file:../federation-js",
-<<<<<<< HEAD
     "@apollo/query-planner": "file:../query-planner-js",
-    "@types/node-fetch": "2.5.4",
-=======
-    "@apollo/query-planner-wasm": "file:../query-planner-wasm",
     "@types/node-fetch": "2.5.8",
->>>>>>> 33b98a0c
     "apollo-graphql": "^0.6.0",
     "apollo-reporting-protobuf": "^0.6.0",
     "apollo-server-caching": "^0.5.3",
